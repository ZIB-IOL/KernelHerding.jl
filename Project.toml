--- conflicted
+++ resolved
@@ -11,11 +11,8 @@
 Statistics = "10745b16-79ce-11e8-11f9-7d13ad32a3b2"
 
 [compat]
-<<<<<<< HEAD
+FrankWolfe = "0.2"
 Plots = "1"
-=======
-FrankWolfe = "0.2"
->>>>>>> 6df4a4a6
 julia = "1.6"
 
 [extras]
